--- conflicted
+++ resolved
@@ -14,11 +14,8 @@
 boto3 = "^1.20.26"
 Pillow = "^8.4.0"
 loguru = "^0.5.3"
-<<<<<<< HEAD
 ImageHash = "^4.2.1"
-=======
 sqlmodel = "^0.0.6"
->>>>>>> 9f85faf3
 
 [tool.poetry.dev-dependencies]
 boto3-stubs = {extras = ["s3", "textract"], version = "^1.20.26"}
